--- conflicted
+++ resolved
@@ -134,7 +134,6 @@
         print(input_data)
         sessions_collection = db_service.get_session_collection()
         user_id_obj = ObjectId(user_id)
-<<<<<<< HEAD
         # Generate a unique session ID for LangGraph's thread_id
         session_id = str(ObjectId()) 
         config = {"configurable": {"thread_id": session_id}}
@@ -150,17 +149,6 @@
 
         # Process the result of the graph run
         bot_response, awaiting_human_input, tool_call_id = process_graph_output(final_state)
-=======
-        print(f"Starting new tax session for user ID: {user_id}")
-        print("Invoking LangGraph for initial tax analysis...")
-        initial_state = {"user_details": input_data.user_details}
-        final_result_graph = await graph.ainvoke(initial_state)
-        verdict_text = final_result_graph.get("verdict", "No detailed tax verdict could be generated.")
-
-        # Use raw verdict as assistant's initial message
-        print("Using LangGraph's verdict as assistant response (no LLM summarization)...")
-        initial_bot_response_message = verdict_text
->>>>>>> bbf2b022
 
         # Build chat history for the frontend
         chat_history = [
